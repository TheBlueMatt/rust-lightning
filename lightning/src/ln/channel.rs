--- conflicted
+++ resolved
@@ -687,11 +687,7 @@
 		if feerate_per_kw < lower_limit {
 			return Err(ChannelError::Close(format!("Peer's feerate much too low. Actual: {}. Our expected lower limit: {}", feerate_per_kw, lower_limit)));
 		}
-<<<<<<< HEAD
 		let upper_limit = fee_estimator.get_est_sat_per_1000_weight(ConfirmationTarget::HighPriority) as u64  * 200;
-=======
-		let upper_limit = fee_estimator.get_est_sat_per_1000_weight(ConfirmationTarget::HighPriority) as u64 * 4;
->>>>>>> 8fb90043
 		if feerate_per_kw as u64 > upper_limit {
 			return Err(ChannelError::Close(format!("Peer's feerate much too high. Actual: {}. Our expected upper limit: {}", feerate_per_kw, upper_limit)));
 		}
